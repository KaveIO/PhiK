--- conflicted
+++ resolved
@@ -129,30 +129,16 @@
 
 
 def significance_from_chi2_MC(chi2:float, values:np.ndarray, nsim:int=1000, lambda_:str='log-likelihood',
-<<<<<<< HEAD
-                              simulation_method:str='multinominal') -> Tuple[float, float]:
-=======
-                              simulation_method:str='multinominal', chi2s=None) -> Union[float,float]:
->>>>>>> 002fe847
+                              simulation_method:str='multinominal', chi2s=None) -> Tuple[float,float]:
     """
     Convert a chi2 into significance using knowledge about the shape of the chi2 distribution of simulated data
 
     Calculate significance based on simulation (MC method), using a simple percentile.
 
     :param float chi2: chi2 value
-<<<<<<< HEAD
-    :param list chi2s: chi2s values
-    :returns: p_value, significance
-    """
-=======
     :param list chi2s: provide your own chi2s values (optional)
     :returns: pvalue, significance
     """
-    if not isinstance(values, np.ndarray):
-        raise TypeError('values is not a numpy array.')
-    if not isinstance(chi2s, (np.ndarray, list, tuple, type(None))):
-        raise TypeError('chi2s is not an array.')
->>>>>>> 002fe847
 
     # determine effective number of degrees of freedom using simulation
     if chi2s is None:
@@ -166,11 +152,7 @@
 
 
 def significance_from_chi2_hybrid(chi2:float, values:np.ndarray, nsim:int=1000, lambda_:str='log-likelihood',
-<<<<<<< HEAD
-                                  simulation_method:str='multinominal') -> Tuple[float,float]:
-=======
-                                  simulation_method:str='multinominal', chi2s=None) -> Union[float,float]:
->>>>>>> 002fe847
+                                  simulation_method:str='multinominal', chi2s=None) -> Tuple[float,float]:
     """
     Convert a chi2 into significance using a hybrid method
 
@@ -189,13 +171,6 @@
     :param float avg_per_bin: average number of data points per bin
     :returns: p_value, significance
     """
-<<<<<<< HEAD
-=======
-    if not isinstance(values, np.ndarray):
-        raise TypeError('values is not a numpy array.')
-    if not isinstance(chi2s, (np.ndarray, list, tuple, type(None))):
-        raise TypeError('chi2s is not an array.')
->>>>>>> 002fe847
 
     # determine effective number of degrees of freedom using simulation
     if chi2s is None:
