"""Project: PhiK - correlation analyzer library

Created: 2018/09/05

Description:
    Functions for the Phik correlation calculation

Authors:
    KPMG Advanced Analytics & Big Data team, Amstelveen, The Netherlands

Redistribution and use in source and binary forms, with or without
modification, are permitted according to the terms listed in the file
LICENSE.
"""
from typing import Tuple, Union, Optional

import numpy as np
import itertools
import pandas as pd
from joblib import Parallel, delayed

from phik import definitions as defs
from .bivariate import phik_from_chi2
from .statistics import get_chi2_using_dependent_frequency_estimates, estimate_simple_ndof
from .binning import create_correlation_overview_table, bin_data
from .data_quality import dq_check_nunique_values, dq_check_hist2d
from .utils import array_like_to_dataframe, guess_interval_cols


def spark_phik_matrix_from_hist2d_dict(spark_context, hist_dict: dict):
    """Correlation matrix of bivariate gaussian using spark parallelization over variable-pair 2d histograms

    See spark notebook phik_tutorial_spark.ipynb as example.

    Each input histogram gets converted into correlation coefficient of bivariate gauss
    with correlation value rho, assuming giving binning and number of records.
    Correlation coefficient value is between 0 and 1.

    :param spark_context: spark context
    :param hist_dict: dict of 2d numpy grids with value-counts. keys are histogram names.
    :return: phik correlation matrix
    """

    for k, v in hist_dict.items():
        if not isinstance(v, np.ndarray):
            raise TypeError('hist_dict should be a dictionary of 2d numpy arrays.')

    hist_list = list(hist_dict.items())
    hist_rdd = spark_context.parallelize(hist_list)
    phik_rdd = hist_rdd.map(_phik_from_row)
    phik_list = phik_rdd.collect()
    phik_overview = create_correlation_overview_table(phik_list)
    return phik_overview


def _phik_from_row(row: Tuple[str, np.ndarray]) -> Tuple[str, str, float]:
    """Helper function for spark parallel processing

    :param row: rdd row, where row[0] is key and rdd[1]
    :return: union of key, phik-value
    """

    key, grid = row
    c = key.split(':')
    if len(c) == 2 and c[0] == c[1]:
        return c[0], c[1], 1.0
    try:
        phik_value = phik_from_hist2d(grid)
    except TypeError:
        phik_value = np.nan
    return c[0], c[1], phik_value


def phik_from_hist2d(observed:np.ndarray, noise_correction:bool=True) -> float:
    """
    correlation coefficient of bivariate gaussian derived from chi2-value
    
    Chi2-value gets converted into correlation coefficient of bivariate gauss
    with correlation value rho, assuming giving binning and number of records. 
    Correlation coefficient value is between 0 and 1.

    Bivariate gaussian's range is set to [-5,5] by construction.

    :param observed: 2d-array observed values
    :param bool noise_correction: apply noise correction in phik calculation
    :returns float: correlation coefficient phik
    """

    # chi2 contingency test
    chi2 = get_chi2_using_dependent_frequency_estimates(observed, lambda_='pearson')

    # noise pedestal 
    endof = estimate_simple_ndof(observed) if noise_correction else 0
    pedestal = endof
    if pedestal < 0:
        pedestal = 0

    # phik calculation adds noise pedestal to theoretical chi2
    return phik_from_chi2(chi2, observed.sum(), *observed.shape, pedestal=pedestal)


def phik_from_rebinned_df(data_binned: pd.DataFrame, noise_correction:bool=True, dropna:bool=True,
                          drop_underflow:bool=True, drop_overflow:bool=True) -> pd.DataFrame:
    """
    Correlation matrix of bivariate gaussian derived from chi2-value

    Chi2-value gets converted into correlation coefficient of bivariate gauss
    with correlation value rho, assuming giving binning and number of records.
    Correlation coefficient value is between 0 and 1.

    Bivariate gaussian's range is set to [-5,5] by construction.

    :param pd.DataFrame data_binned: input data where interval variables have been binned
    :param bool noise_correction: apply noise correction in phik calculation
    :param bool dropna: remove NaN values with True
    :param bool drop_underflow: do not take into account records in underflow bin when True (relevant when binning\
    a numeric variable)
    :param bool drop_overflow: do not take into account records in overflow bin when True (relevant when binning\
    a numeric variable)
    :return: phik correlation matrix
    """

    if not dropna:
        # if not dropna replace the NaN values with the string NaN. Otherwise the rows with NaN are dropped
        # by the groupby.
        data_binned.replace(np.nan, defs.NaN, inplace=True)
    if drop_underflow:
        data_binned.replace(defs.UF, np.nan, inplace=True)
    if drop_overflow:
        data_binned.replace(defs.OF, np.nan, inplace=True)

    # cache column order (https://github.com/KaveIO/PhiK/issues/1)
    column_order = data_binned.columns
    if NCORES == 1:
        # Useful when for instance using cProfiler: https://docs.python.org/3/library/profile.html
        phik_list = [
            _calc_phik(co, data_binned[list(co)], noise_correction)
            for co in itertools.combinations_with_replacement(data_binned.columns.values, 2)
        ]
    else:
        phik_list = Parallel(n_jobs=NCORES)(
            delayed(_calc_phik)(co, data_binned[list(co)], noise_correction)
            for co in itertools.combinations_with_replacement(data_binned.columns.values, 2)
        )

    if len(phik_list) == 0:
        return pd.DataFrame(np.nan, index=column_order, columns=column_order)

    phik_overview = create_correlation_overview_table(phik_list)

    # restore column order
    phik_overview = phik_overview.reindex(columns=column_order)
    phik_overview = phik_overview.reindex(index=column_order)

<<<<<<< HEAD
=======
    from phik.config import ncores as NCORES
    phik_list = Parallel(n_jobs=NCORES)(delayed(_calc_phik)(co, data_binned[list(co)], noise_correction)
                                        for co in itertools.combinations_with_replacement(data_binned.columns.values, 2))

    phik_overview = create_correlation_overview_table(dict(phik_list))
>>>>>>> 002fe847
    return phik_overview


def _calc_phik(comb: tuple, data_binned: pd.DataFrame, noise_correction: bool) -> Tuple[str, str, float]:
    """Split off calculation of phik for parallel processing

    :param tuple comb: union of two string columns
    :param pd.DataFrame data_binned: input data where interval variables have been binned
    :param bool noise_correction: apply noise correction in phik calculation
    :return:
    """
    c0, c1 = comb
    if c0 == c1:
        return c0, c1, 1.0

    datahist = data_binned.groupby([c0, c1])[c0].count().to_frame().unstack().fillna(0)

    # If 0 or only 1 values for one of the two variables, it is not possible to calculate phik.
    # This check needs to be done after creation of OF, UF and NaN bins.
    if any([v in datahist.shape for v in [0, 1]]):
        return c0, c1, np.nan

    datahist.columns = datahist.columns.droplevel()
    phikvalue = phik_from_hist2d(datahist.values, noise_correction=noise_correction)
    return c0, c1, phikvalue


def phik_matrix(df:pd.DataFrame, interval_cols:Optional[list]=None, bins:Union[int,list,np.ndarray,dict]=10, quantile:bool=False,
                noise_correction:bool=True, dropna:bool=True, drop_underflow:bool=True, drop_overflow:bool=True) -> pd.DataFrame:
    """
    Correlation matrix of bivariate gaussian derived from chi2-value

    Chi2-value gets converted into correlation coefficient of bivariate gauss
    with correlation value rho, assuming giving binning and number of records.
    Correlation coefficient value is between 0 and 1.

    Bivariate gaussian's range is set to [-5,5] by construction.

    :param pd.DataFrame data_binned: input data
    :param list interval_cols: column names of columns with interval variables.
    :param bins: number of bins, or a list of bin edges (same for all columns), or a dictionary where per column the bins are specified. (default=10)\
    E.g.: bins = {'mileage':5, 'driver_age':[18,25,35,45,55,65,125]}
    :param quantile: when bins is an integer, uniform bins (False) or bins based on quantiles (True)
    :param bool noise_correction: apply noise correction in phik calculation
    :param bool dropna: remove NaN values with True
    :param bool drop_underflow: do not take into account records in underflow bin when True (relevant when binning\
    a numeric variable)
    :param bool drop_overflow: do not take into account records in overflow bin when True (relevant when binning\
    a numeric variable)
    :return: phik correlation matrix
    """

    if interval_cols is None:
        interval_cols = guess_interval_cols(df)

    df_clean, interval_cols_clean = dq_check_nunique_values(df, interval_cols, dropna=dropna)

    data_binned, binning_dict = bin_data(df_clean, cols=interval_cols_clean, bins=bins, quantile=quantile, retbins=True)

    return phik_from_rebinned_df(
        data_binned, noise_correction, dropna=dropna, drop_underflow=drop_underflow, drop_overflow=drop_overflow
    )


def global_phik_from_rebinned_df(data_binned:pd.DataFrame, noise_correction:bool=True, dropna:bool=True,
                                 drop_underflow:bool=True, drop_overflow:bool=True) -> Tuple[np.ndarray, np.ndarray]:
    """
    Global correlation values of bivariate gaussian derived from chi2-value from rebinned df

    Chi2-value gets converted into correlation coefficient of bivariate gauss
    with correlation value rho, assuming giving binning and number of records.
    Correlation coefficient value is between 0 and 1.

    Bivariate gaussian's range is set to [-5,5] by construction.

    :param pd.DataFrame data_binned: rebinned input data
    :param bool noise_correction: apply noise correction in phik calculation
    :param bool dropna: remove NaN values with True
    :param bool drop_underflow: do not take into account records in underflow bin when True (relevant when binning\
    a numeric variable)
    :param bool drop_overflow: do not take into account records in overflow bin when True (relevant when binning\
    a numeric variable)
    :return: global correlations array
    """

    phik_overview = phik_from_rebinned_df(
        data_binned, noise_correction, dropna=dropna, drop_underflow=drop_underflow, drop_overflow=drop_overflow
    )
    from numpy.linalg import inv
    V = phik_overview.values
    Vinv = inv(V)
    global_correlations = np.array([[np.sqrt(1 - 1/(V[i][i] * Vinv[i][i]))] for i in range(V.shape[0])])
    return global_correlations, phik_overview.index.values


def global_phik_array(df:pd.DataFrame, interval_cols:list=None, bins:Union[int,list,np.ndarray,dict]=10, quantile:bool=False,
                      noise_correction:bool=True, dropna:bool=True, drop_underflow:bool=True, drop_overflow:bool=True) ->  Tuple[np.ndarray, np.ndarray]:
    """
    Global correlation values of bivariate gaussian derived from chi2-value

    Chi2-value gets converted into correlation coefficient of bivariate gauss
    with correlation value rho, assuming giving binning and number of records.
    Correlation coefficient value is between 0 and 1.

    Bivariate gaussian's range is set to [-5,5] by construction.

    :param pd.DataFrame data_binned: input data
    :param list interval_cols: column names of columns with interval variables.
    :param bins: number of bins, or a list of bin edges (same for all columns), or a dictionary where per column the bins are specified. (default=10)\
    E.g.: bins = {'mileage':5, 'driver_age':[18,25,35,45,55,65,125]}
    :param quantile: when bins is an integer, uniform bins (False) or bins based on quantiles (True)
    :param bool noise_correction: apply noise correction in phik calculation
    :param bool dropna: remove NaN values with True
    :param bool drop_underflow: do not take into account records in underflow bin when True (relevant when binning\
    a numeric variable)
    :param bool drop_overflow: do not take into account records in overflow bin when True (relevant when binning\
    a numeric variable)
    :return: global correlations array
    """

    if interval_cols is None:
        interval_cols = guess_interval_cols(df)

    df_clean, interval_cols_clean = dq_check_nunique_values(df, interval_cols, dropna=dropna)

    data_binned, binning_dict = bin_data(df_clean, cols=interval_cols_clean, bins=bins, quantile=quantile, retbins=True)
    return global_phik_from_rebinned_df(
        data_binned, noise_correction=noise_correction, dropna=dropna, drop_underflow=drop_underflow,
        drop_overflow=drop_overflow
    )


def phik_from_array(x: Union[np.ndarray, pd.Series], y: Union[np.ndarray, pd.Series], num_vars: Union[str, list]=None,
                    bins:Union[int, dict, list, np.ndarray]=10, quantile:bool=False, noise_correction:bool=True, dropna:bool=True,
                    drop_underflow:bool=True, drop_overflow:bool=True) -> float:
    """
    Correlation matrix of bivariate gaussian derived from chi2-value

    Chi2-value gets converted into correlation coefficient of bivariate gauss
    with correlation value rho, assuming giving binning and number of records.
    Correlation coefficient value is between 0 and 1.

    Bivariate gaussian's range is set to [-5,5] by construction.

    :param x: array-like input
    :param y: array-like input
    :param num_vars: list of numeric variables which need to be binned, e.g. ['x'] or ['x','y']
    :param bins: number of bins, or a list of bin edges (same for all columns), or a dictionary where per column the bins are specified. (default=10)\
    E.g.: bins = {'mileage':5, 'driver_age':[18,25,35,45,55,65,125]}
    :param quantile: when bins is an integer, uniform bins (False) or bins based on quantiles (True)
    :param bool noise_correction: apply noise correction in phik calculation
    :param bool dropna: remove NaN values with True
    :param bool drop_underflow: do not take into account records in underflow bin when True (relevant when binning\
    a numeric variable)
    :param bool drop_overflow: do not take into account records in overflow bin when True (relevant when binning\
    a numeric variable)
    :return: phik correlation coefficient
    """
    if num_vars is None:
        num_vars = []
    elif isinstance(num_vars, str):
        num_vars = [num_vars]

    if len(num_vars) > 0:
        df = array_like_to_dataframe(x, y)
        x, y = bin_data(df, num_vars, bins=bins, quantile=quantile).T.values

    return phik_from_binned_array(
        x, y, noise_correction=noise_correction, dropna=dropna, drop_underflow=drop_underflow, drop_overflow=drop_overflow
    )


def phik_from_binned_array(x: Union[np.ndarray, pd.Series], y: Union[np.ndarray, pd.Series], noise_correction:bool=True, dropna:bool=True, drop_underflow:bool=True, drop_overflow:bool=True) -> float:
    """
    Correlation matrix of bivariate gaussian derived from chi2-value

    Chi2-value gets converted into correlation coefficient of bivariate gauss
    with correlation value rho, assuming giving binning and number of records.
    Correlation coefficient value is between 0 and 1.

    Bivariate gaussian's range is set to [-5,5] by construction.

    :param x: array-like input. Interval variables need to be binned beforehand.
    :param y: array-like input. Interval variables need to be binned beforehand.
    :param bool noise_correction: apply noise correction in phik calculation
    :param bool dropna: remove NaN values with True
    :param bool drop_underflow: do not take into account records in underflow bin when True (relevant when binning\
    a numeric variable)
    :param bool drop_overflow: do not take into account records in overflow bin when True (relevant when binning\
    a numeric variable)
    :return: phik correlation coefficient
    """

    if not dropna:
        x = pd.Series(x).fillna(defs.NaN).astype(str).values
        y = pd.Series(y).fillna(defs.NaN).astype(str).values

    if drop_underflow or drop_overflow:
        x = x.copy()
        y = y.copy()
        if drop_underflow:
            x[np.where(x == defs.UF)] = np.nan
            y[np.where(y == defs.UF)] = np.nan
        if drop_overflow:
            y[np.where(y == defs.OF)] = np.nan
            x[np.where(x == defs.OF)] = np.nan

    hist2d = pd.crosstab(x, y).values

    if not dq_check_hist2d(hist2d):
        return np.nan

    return phik_from_hist2d(hist2d, noise_correction=noise_correction)<|MERGE_RESOLUTION|>--- conflicted
+++ resolved
@@ -131,6 +131,8 @@
 
     # cache column order (https://github.com/KaveIO/PhiK/issues/1)
     column_order = data_binned.columns
+    
+    from phik.config import ncores as NCORES
     if NCORES == 1:
         # Useful when for instance using cProfiler: https://docs.python.org/3/library/profile.html
         phik_list = [
@@ -152,14 +154,6 @@
     phik_overview = phik_overview.reindex(columns=column_order)
     phik_overview = phik_overview.reindex(index=column_order)
 
-<<<<<<< HEAD
-=======
-    from phik.config import ncores as NCORES
-    phik_list = Parallel(n_jobs=NCORES)(delayed(_calc_phik)(co, data_binned[list(co)], noise_correction)
-                                        for co in itertools.combinations_with_replacement(data_binned.columns.values, 2))
-
-    phik_overview = create_correlation_overview_table(dict(phik_list))
->>>>>>> 002fe847
     return phik_overview
 
 
