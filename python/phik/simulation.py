--- conflicted
+++ resolved
@@ -290,12 +290,8 @@
 
 
 # @jit
-<<<<<<< HEAD
-def sim_chi2_distribution(values: Union[pd.DataFrame, np.ndarray], nsim:int=1000, lambda_:str='log-likelihood', simulation_method:str='multinominal') -> list:
-=======
-def sim_chi2_distribution(values, nsim:int=1000, lambda_:str='log-likelihood', simulation_method:str='multinominal',
-                          alt_hypothesis=False) -> list:
->>>>>>> 002fe847
+def sim_chi2_distribution(values: Union[pd.DataFrame, np.ndarray], nsim:int=1000, lambda_:str='log-likelihood', simulation_method:str='multinominal'
+                          alt_hypothesis:bool=False) -> list:
     """
     Simulate 2D data and calculate the chi-square statistic for each simulated dataset.
 
@@ -311,25 +307,15 @@
 
     exp_dep = get_dependent_frequency_estimates(vals) if not alt_hypothesis else vals
 
-<<<<<<< HEAD
-    chi2s = Parallel(n_jobs=NCORES)(delayed(simulate)(exp_dep, simulation_method, lambda_) for _ in range(nsim))
-=======
     from phik.config import ncores as NCORES
     chi2s = Parallel(n_jobs=NCORES)(delayed(_simulate_and_fit)(exp_dep, simulation_method, lambda_) for i in range(nsim))
->>>>>>> 002fe847
 
     return chi2s
 
 
-<<<<<<< HEAD
 @jit(forceobj=True)
-def simulate(exp_dep: np.ndarray, simulation_method: str, lambda_: str) -> float:
-    """split off simulate function to allow for parallelization"""
-=======
-@jit
-def _simulate_and_fit(exp_dep, simulation_method='multinominal', lambda_='log-likelihood'):
+def _simulate_and_fit(exp_dep: np.ndarray, simulation_method: str='multinominal', lambda_:str='log-likelihood') -> float:
     """split off simulate function to allow for parallellization"""
->>>>>>> 002fe847
     simdata = sim_data(exp_dep, method=simulation_method)
     simchi2 = get_chi2_using_dependent_frequency_estimates(simdata, lambda_)
     return simchi2